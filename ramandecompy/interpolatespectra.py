--- conflicted
+++ resolved
@@ -12,22 +12,13 @@
 import pandas as pd
 from scipy import interpolate
 from ramandecompy import spectrafit
-<<<<<<< HEAD
-from ramandecompy import peakidentify
-from ramandecompy import dataprep
-
-=======
-
-
->>>>>>> 8654b344
+
+
 def interp_and_norm(hdf5_filename, compound):
     """
     This function interpolates and normalizes wavenumber and counts data for the specified
     compound in an hdf5 calibration file.
-<<<<<<< HEAD
-=======
-
->>>>>>> 8654b344
+
     Args:
         hdf5_filename (str): The name and location of the relevant hdf5 calibration datafile.
         compound (str): The compound key in the hdf5 calibration datafile.
@@ -69,10 +60,7 @@
     it has been interpolated and normalized. Every other `j` index will contain
     the target compound corresponding to the 'target_index' in the list of
     calibration spectra.
-<<<<<<< HEAD
-=======
-
->>>>>>> 8654b344
+
     Args:
         tuple_list (list): A list of x-y data tuples for the calibration spectra
         j (int): This index is used to determine whether or not the target compound
@@ -82,10 +70,7 @@
         i (int): This index is used to determine which compound in the list the scaling
                  should be applied to.
         target_index (int): The index in the compound list that corresponds to the target
-<<<<<<< HEAD
-=======
-
->>>>>>> 8654b344
+
     Returns:
         scaled_tuple_list (list). A list of randomly scaled x-y data tuples for the
                                   specific the calibration spectra.
@@ -135,18 +120,12 @@
     and specifies a specific component that will be contained in 50% of spectra and omitted from
     the remaining 50%. In this way machine learning methods can be used for component identification
     when all possible components of a mixture are known and calibration files exist.
-<<<<<<< HEAD
-=======
-
->>>>>>> 8654b344
+
     Args:
         hdf5_filename (str): The name and location of the relevant hdf5 calibration datafile.
         target_compound (str): The compound key in the hdf5 calibration datafile.
         spectra_count (int): The desired number of spectra to generate.
-<<<<<<< HEAD
-=======
-
->>>>>>> 8654b344
+
     Returns:
         x_data (list): A list containing identical x_data points for each spectra.
                        Useful for plotting.
@@ -169,11 +148,7 @@
                         + str(type(spectra_count)))
     if spectra_count <= 0:
         raise ValueError('`spectra_count` must be an integer with a value greater than zero')
-<<<<<<< HEAD
     hdf5 = h5py.File(hdf5_filename, 'r+')
-=======
-    hdf5 = h5py.File(hdf5_filename, 'r')
->>>>>>> 8654b344
     # get list of compounds from hdf5 file
     compound_list = list(hdf5.keys())
     # create list of interpolated spectra
@@ -226,15 +201,10 @@
     This function prints out a display of the list containing hdf5 key with
     two layers. It is generally used with the large file of all the experimental
     data from the dataimport function
-<<<<<<< HEAD
+
     Args:
         hdf5_filename (str): the filename and location of an existing hdf5 file for inspection.
-=======
-
-    Args:
-        hdf5_filename (str): the filename and location of an existing hdf5 file for inspection.
-
->>>>>>> 8654b344
+
     Returns:
         keys (list): list containing hdf5 key with two layers.
     """
@@ -267,11 +237,7 @@
     return keys
 
 
-<<<<<<< HEAD
 def interpolatedfit(hdf5_filename, key, x_data, y_data, num):
-=======
-def interpolatedfit(hdf5_filename, key, x_data, y_data, label, num):
->>>>>>> 8654b344
     """
     This function adds interpolated Raman calibration data to an existing hdf5 file. It uses the
     spectrafit.fit_data function to fit the data before saving the fit result and
@@ -350,64 +316,4 @@
           Results saved to {}.""".format(hdf5_filename))
     exp_file.close()
     dataframe = pd.DataFrame(data)
-    return dataframe
-<<<<<<< HEAD
-=======
-
-
-def combined_interpolatedfit(hdf5_interpfilename, hdf5_calfilename, spectra_count):
-    """
-    This function combines the interpolated spectra generated previously and spectrafits them.
-    It returns a list of DataFrames which contains the peak fitted data and peak descriptors of the
-    interpolated spectra for each iteration of spectra_counts for each target compound in
-    the compound list of the calibration file. Therefore, this function iterates over of
-    spectra_counts for each target compound in the compound list of the calibration file
-
-    Args:
-        hdf5_interpfilename (str): the filename and location of an existing hdf5 file to add the
-                             interpolated data to.
-        hdf5_calfilename (str): the filename and location of an existing hdf5 file with
-                             calibration data to compare.
-        spectra_count (int): number of spectra to be counted.
-
-    Returns:
-        frames (list): list of DataFrames which contain the peak fitted datapeak descriptors
-        of the classified interpolated spectra for each iteration of spectra_counts for
-        each target compound in the compound list of the calibration file.
-    """
-    if not isinstance(hdf5_interpfilename, str):
-        raise TypeError("""Passed value of `hdf5_interpfilename` is not a string!
-        Instead, it is: """+ str(type(knownhdf5_interpfilename)))
-    if not hdf5_interpfilename.split('/')[-1].split('.')[-1] == 'hdf5':
-        raise TypeError("""`hdf5_interpfilename` is not type = .hdf5!
-        Instead, it is: """+ hdf5_interpfilename.split('/')[-1].split('.')[-1])
-    if not isinstance(hdf5_calfilename, str):
-        raise TypeError("""Passed value of `hdf5_calfilename` is not a string!
-        Instead, it is: """+ str(type(hdf5_calfilename)))
-    if not hdf5_calfilename.split('/')[-1].split('.')[-1] == 'hdf5':
-        raise TypeError("""`hdf5_calfilename` is not type = .hdf5!
-        Instead, it is: """+ hdf5_calfilename.split('/')[-1].split('.')[-1])
-    if not isinstance(spectra_count, int):
-        raise TypeError("""Passed value of `spectra_count` is not an int!
-        Instead, it is: """ + str(type(spectra_count)))
-    hdf5 = h5py.File(hdf5_calfilename, 'r+')
-    # get list of compounds from hdf5 file
-    y_data_list = []
-    x_data_list = []
-    frames = []
-    compound_list = list(hdf5.keys())
-    print(compound_list)
-    for _, target_compound in enumerate(compound_list):
-        # Generate interpolated spectra
-        x_data, y_data, labels = generate_spectra_dataset(hdf5_calfilename,
-                                                          target_compound,
-                                                          spectra_count)
-        y_data_list.append(y_data)
-        x_data_list.append(x_data)
-        for i, label in enumerate(labels):
-            # Generate peak fitted dataframes and descriptors
-            interpdf = interpolatedfit(hdf5_interpfilename, 'interp_'+target_compound,
-                                       x_data, y_data, label, i)
-            frames.append(interpdf)
-    return frames
->>>>>>> 8654b344
+    return dataframe