--- conflicted
+++ resolved
@@ -2,15 +2,8 @@
 Module used to unit test the functionality and outputs of the interpolatespectra.py module
 """
 
-<<<<<<< HEAD
-
 import h5py
 import numpy as np
-import os
-=======
-import h5py
-import numpy as np
->>>>>>> 8654b344
 from ramandecompy import interpolatespectra
 from ramandecompy import dataprep
 
@@ -130,8 +123,6 @@
         print('A list was passed to the function and was handled well with a TypeError')
 
 
-<<<<<<< HEAD
-=======
 HDF5_FILENAME = 'ramandecompy/tests/test_files/test_calibration.hdf5'
 TARGET_COMPOUND = 'water'
 HDF5 = h5py.File(HDF5_FILENAME, 'r')
@@ -250,7 +241,6 @@
         print('A list was passed to the function and was handled well with a TypeError')
 
 
->>>>>>> 8654b344
 def test_keyfinder():
     """
     This function tests the operation of the keyfinder
@@ -283,61 +273,11 @@
     This function tests the operation of the interpolatedfit
     function in interpolatespectra.py
     """
-<<<<<<< HEAD
-    dataprep.new_hdf5('ramandecompy/tests/test_files/interpolated_spectra_file')
-    HDF5_INTERPFILENAME = 'ramandecompy/tests/test_files/interpolated_spectra_file.hdf5'
-    HDF5_CALFILENAME = 'ramandecompy/tests/test_files/peakidentify_calibration_test.hdf5'
-    interphdf5 = h5py.File(HDF5_INTERPFILENAME, 'r+')
-    hdf5_calfilename = 'ramandecompy/tests/test_files/peakidentify_calibration_test.hdf5'
-    calhdf5 = h5py.File(HDF5_CALFILENAME, 'r+')
-=======
->>>>>>> 8654b344
     # first a function that will return a normalized interpolated spectra
     spectra_count = 1
     # get list of compounds from hdf5 file
     y_data_list = []
     x_data_list = []
-<<<<<<< HEAD
-    calhdf5 = h5py.File(HDF5_CALFILENAME, 'r+')
-#     compound_list = list(calhdf5.keys())
-    key  = 'water'
-#     for _, target_compound in enumerate(compound_list):
-    x_data, y_data, labels = interpolatespectra.generate_spectra_dataset(HDF5_CALFILENAME,
-                                                                         TARGET_COMPOUND,
-                                                                         spectra_count)
-#         y_data_list.append(y_data)
-#         x_data_list.append(x_data)
-    # example i and label value
-    i = 1
-    label = 1
-    # Run function
-    for j,_ in enumerate(labels):
-        interpolatespectra.interpolatedfit(HDF5_INTERPFILENAME, key, x_data, y_data, j)
-    # test inputs
-    try:
-        interpolatespectra.interpolatedfit(4.2, key, x_data, y_data, i)
-    except TypeError:
-        print('A float was passed to the function, and it was handled well with a TypeError.')
-    try:
-        interpolatespectra.interpolatedfit('test.txt', key, x_data, y_data, i)
-    except TypeError:
-        print('A .txt was passed to the function, and it was handled well with a TypeError.')
-    try:
-        interpolatespectra.interpolatedfit(HDF5_INTERPFILENAME, 4.2, x_data, y_data, i)
-    except TypeError:
-        print('A float was passed to the function, and it was handled well with a TypeError.')
-    try:
-        interpolatespectra.interpolatedfit(HDF5_INTERPFILENAME,
-                                           'test.txt', x_data, y_data, i)
-    except TypeError:
-        print('A .txt was passed to the function, and it was handled well with a TypeError.')
-    try:
-        interpolatespectra.interpolatedfit(HDF5_INTERPFILENAME, key, 4.2, y_data, i)
-    except TypeError:
-        print('A float was passed to the function, and it was handled well with a TypeError.')
-    try:
-        interpolatespectra.interpolatedfit(HDF5_INTERPFILENAME, key, 'x_data', y_data, i)
-=======
     hdf5 = h5py.File(HDF5_CALFILENAME, 'r')
     compound_list = list(HDF5_2.keys())
     hdf5.close()
@@ -398,7 +338,6 @@
     except TypeError:
         print('A .txt was passed to the function, and it was handled well with a TypeError.')
 
-    # make assertions
 
 def test_combined_interpolatedfit():
     """
@@ -422,31 +361,9 @@
         interpolatespectra.combined_interpolatedfit('test.txt',
                                                     HDF5_CALFILENAME,
                                                     spectra_count)
->>>>>>> 8654b344
-    except TypeError:
-        print('A float was passed to the function, and it was handled well with a TypeError.')
-    try:
-<<<<<<< HEAD
-        interpolatespectra.interpolatedfit(HDF5_INTERPFILENAME, key, x_data, 4.2, i)
-    except TypeError:
-        print('A float was passed to the function, and it was handled well with a TypeError.')
-    try:
-        interpolatespectra.interpolatedfit(HDF5_INTERPFILENAME, key, x_data, 'y_data', i)
-    except TypeError:
-        print('A .txt was passed to the function, and it was handled well with a TypeError.')
-    try:
-        interpolatespectra.interpolatedfit(HDF5_INTERPFILENAME, key, x_data, y_data, 4.2)
-    except TypeError:
-        print('A float was passed to the function, and it was handled well with a TypeError.')
-    try:
-        interpolatespectra.interpolatedfit(HDF5_INTERPFILENAME, key, x_data, y_data, 'num')
-    except TypeError:
-        print('A .txt was passed to the function, and it was handled well with a TypeError.')
-        # make assertions
-    interphdf5.close()
-    calhdf5.close()
-    os.remove('ramandecompy/tests/test_files/interpolated_spectra_file.hdf5')
-=======
+    except TypeError:
+        print('A float was passed to the function, and it was handled well with a TypeError.')
+    try:
         interpolatespectra.combined_interpolatedfit(HDF5_INTERPFILENAME,
                                                     4.2,
                                                     spectra_count)
@@ -469,5 +386,4 @@
                                                     HDF5_CALFILENAME,
                                                     'test.txt')
     except TypeError:
-        print('A .txt was passed to the function, and it was handled well with a TypeError.')
->>>>>>> 8654b344
+        print('A .txt was passed to the function, and it was handled well with a TypeError.')